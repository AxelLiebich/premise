import json
import shutil
from datetime import date
from pathlib import Path
from typing import List

import xarray as xr
import yaml
from datapackage import Package

from . import __version__
from .activity_maps import act_fltr
from .energy import Energy
from .new_database import NewDatabase


class PathwaysDataPackage:
    def __init__(
        self,
        scenarios: List[dict],
        years: List[int] = range(2005, 2105, 5),
        source_version: str = "3.9",
        source_type: str = "brightway",
        key: bytes = None,
        source_db: str = None,
        source_file_path: str = None,
        additional_inventories: List[dict] = None,
        system_model: str = "cutoff",
        system_args: dict = None,
        external_scenarios: list = None,
        gains_scenario="CLE",
        use_absolute_efficiency=False,
        use_multiprocessing=True,
    ):
        self.years = years
        self.scenarios = []
        for year in years:
            for scenario in scenarios:
                new_entry = scenario.copy()
                new_entry["year"] = year
                self.scenarios.append(new_entry)

        self.source_db = source_db
        self.source_version = source_version
        self.key = key

        self.datapackage = NewDatabase(
            scenarios=self.scenarios,
            source_version=source_version,
            source_type=source_type,
            key=key,
            source_db=source_db,
            source_file_path=source_file_path,
            additional_inventories=additional_inventories,
            system_model=system_model,
            system_args=system_args,
            external_scenarios=external_scenarios,
            gains_scenario=gains_scenario,
            use_absolute_efficiency=use_absolute_efficiency,
            use_multiprocessing=use_multiprocessing,
        )

    def create_datapackage(
        self,
        name: str = f"pathways_{date.today()}",
        contributors: list = None,
    ):
<<<<<<< HEAD
        #self.datapackage.update("trucks")
        #self.datapackage.update("external")
        self.datapackage.update("metals")
=======
        # self.datapackage.update("trucks")
        # self.datapackage.update("external")
        self.datapackage.update()
>>>>>>> 547232eb

        for scenario in self.datapackage.scenarios:
            energy = Energy(
                database=scenario["database"],
                iam_data=scenario["iam data"],
                model=scenario["model"],
                pathway=scenario["pathway"],
                year=scenario["year"],
                version=self.datapackage.version,
                system_model=self.datapackage.system_model,
            )
            energy.import_heating_inventories()
            scenario["database"] = energy.database

        self.export_datapackage(name)

    def export_datapackage(self, name: str, contributors: list = None):
        # first, delete the content of the "pathways" folder
        shutil.rmtree(Path.cwd() / "pathways", ignore_errors=True)
        # create matrices in current directory
        self.datapackage.write_db_to_matrices(
            filepath=str(Path.cwd() / "pathways" / "inventories")
        )
        self.add_scenario_data()
        self.add_variables_mapping()
        self.build_datapackage(name, contributors)

    def find_activities(
        self, filters: [str, list], database, mask: [str, list, None] = None
    ):
        """
        Find activities in the database.

        :param filters: value(s) to filter with.
        :type filters: Union[str, lst, dict]
        :param mask: value(s) to filter with.
        :type mask: Union[str, lst, dict]
        :param database: A lice cycle inventory database
        :type database: brightway2 database object
        :return: list dictionaries with activity names, reference products and units
        """
        # remove unwanted keys, anything other than "name", "reference product" and "unit"
        if isinstance(filters, dict):
            filters = {
                k: v
                for k, v in filters.items()
                if k in ["name", "reference product", "unit"]
            }

        return [
            {
                "name": act["name"],
                "reference product": act["reference product"],
                "unit": act["unit"],
            }
            for act in act_fltr(
                database=database,
                fltr=filters,
                mask=mask or {},
            )
        ]

    def add_variables_mapping(self):
        """
        Add variables mapping in the "pathways" folder.

        """

        # create a "mapping" folder inside "pathways"
        (Path.cwd() / "pathways" / "mapping").mkdir(parents=True, exist_ok=True)

        # make a list of unique variables
        vars = [
            self.datapackage.scenarios[s]["iam data"]
            .data.coords["variables"]
            .values.tolist()
            for s in range(len(self.scenarios))
        ]

        # extend to variables in external scenarios
        for scenario in self.scenarios:
            if "external data" in scenario:
                for s in scenario["external data"]:
                    vars.extend(
                        [
                            scenario["external data"][s]["production volume"]
                            .coords["variables"]
                            .values.tolist()
                        ]
                    )

        # remove efficiency and emissions variables
        vars = [
            [
                v
                for v in var
                if "efficiency" not in v.lower() and "emission" not in v.lower()
            ]
            for var in vars
        ]

        # concatenate the list
        vars = list(set([item for sublist in vars for item in sublist]))

        mapping = {}

        # iterate through all YAML files contained in the "iam_variables_mapping" folder
        # the folder is located in the same folder as this module

        model_variables = []

        for file in (
            Path(__file__).resolve().parent.glob("iam_variables_mapping/*.yaml")
        ):
            # open the file
            with open(file, "r") as f:
                # load the YAML file
                data = yaml.full_load(f)
            # iterate through all variables in the YAML file
            for var, val in data.items():
                if all(x in val for x in ["iam_aliases", "ecoinvent_aliases"]):
                    for model, model_var in val["iam_aliases"].items():
                        if model_var in vars and model in [
                            s["model"] for s in self.scenarios
                        ]:
                            if model_var not in model_variables:
                                model_variables.append(model_var)
                                mapping[var] = {"scenario variable": model_var}
                                mapping[var]["dataset"] = self.find_activities(
                                    filters=val["ecoinvent_aliases"].get("fltr"),
                                    database=self.datapackage.scenarios[0]["database"],
                                    mask=val["ecoinvent_aliases"].get("mask"),
                                )
                            else:
                                print(f"Leaving out {model_var} from {var}")

        # if external scenarios, extend mapping with external data
        for scenario in self.datapackage.scenarios:
            if "external data" in scenario:
                for s in scenario["external data"].values():
                    config = s["config"]
                    if "production pathways" in config:
                        for var in config["production pathways"]:
                            if var not in mapping:
                                var_name = config["production pathways"][var][
                                    "production volume"
                                ]["variable"]
                                mapping[var] = {"scenario variable": var_name}
                                filters = config["production pathways"][var].get(
                                    "ecoinvent alias"
                                )
                                mask = (
                                    config["production pathways"][var]
                                    .get("ecoinvent alias")
                                    .get("mask")
                                )
                                mapping[var]["dataset"] = self.find_activities(
                                    filters=filters,
                                    database=scenario["database"],
                                    mask=mask,
                                )

        # under each key, remove duplicates from list
        # to only keep unique name, reference product and unit
        for key, val in mapping.items():
            if "dataset" in val:
                mapping[key]["dataset"] = [
                    dict(t)
                    for t in {tuple(sorted(d.items())) for d in mapping[key]["dataset"]}
                ]

        with open(Path.cwd() / "pathways" / "mapping" / "mapping.yaml", "w") as f:
            yaml.dump(mapping, f)

    def add_scenario_data(self):
        """
        Add scenario data in the "pathways" folder.

        """
        # concatenate xarray across IAM scenarios
        scenario_data = [
            self.datapackage.scenarios[s]["iam data"].data
            for s in range(len(self.scenarios))
        ]

        # add scenario data from external scenarios
        list_extra_scenarios = []
        extra_units = {}
        for scenario in self.datapackage.scenarios:
            if "external data" in scenario:
                if (
                    f"{scenario['model'].upper()} - {scenario['pathway']}"
                    not in list_extra_scenarios
                ):
                    list_extra_scenarios.append(
                        f"{scenario['model'].upper()} - {scenario['pathway']}"
                    )
                    for s in scenario["external data"].values():
                        scenario_data.append(
                            s["production volume"].interp(
                                year=self.years,
                                kwargs={"fill_value": "extrapolate"},
                            )
                        )
                        extra_units.update(s["production volume"].attrs["unit"])

        array = xr.concat(scenario_data, dim="scenario")
        # make sure all the years exist
        # otherwise interpolate
        # array = array.interp(
        #    year=self.years,
        #    kwargs={"fill_value": "extrapolate"},
        # )

        # add scenario data to the xarray
        scenarios = [
            f"{s['model'].upper()} - {s['pathway']}" for s in self.scenarios
        ] + list_extra_scenarios
        array.coords["scenario"] = scenarios

        # make sure pathways/scenario_data directory exists
        (Path.cwd() / "pathways" / "scenario_data").mkdir(parents=True, exist_ok=True)
        # save the xarray as csv
        df = array.to_dataframe().reset_index()

        extra_units.update(array.attrs["unit"])

        # add a unit column
        # units are contained as an attribute of the xarray
        df["unit"] = df["variables"].map(extra_units)

        # split the columns "scenarios" into "model" and "pathway"
        df[["model", "pathway"]] = df["scenario"].str.split(" - ", n=1, expand=True)
        df = df.drop(columns=["scenario"])

        # remove rows with empty values under "value"
        df = df.dropna(subset=["value"])

        # if scenario_data file already exists, delete it
        if (Path.cwd() / "pathways" / "scenario_data" / "scenario_data.csv").exists():
            (Path.cwd() / "pathways" / "scenario_data" / "scenario_data.csv").unlink()

        df.to_csv(
            Path.cwd() / "pathways" / "scenario_data" / "scenario_data.csv", index=False
        )

    def build_datapackage(self, name: str, contributors: list = None):
        """
        Create and export a scenario datapackage.
        """
        # create a new datapackage
        package = Package(base_path=Path.cwd().as_posix())
        package.infer("pathways/**/*.csv")
        package.infer("pathways/**/*.yaml")

        package.descriptor["name"] = name.replace(" ", "_").lower()
        package.descriptor["title"] = name.capitalize()
        package.descriptor["description"] = (
            f"Data package generated by premise {__version__}."
        )
        package.descriptor["premise version"] = str(__version__)
        package.descriptor["scenarios"] = [
            {
                "name": f"{s['model'].upper()} - {s['pathway']}",
                "description": f"Prospective db, "
                f"based on {s['model'].upper()}, "
                f"pathway {s['pathway']}.",
            }
            for s in self.scenarios
        ]
        package.descriptor["keywords"] = [
            "ecoinvent",
            "scenario",
            "data package",
            "premise",
            "pathways",
        ]
        package.descriptor["licenses"] = [
            {
                "id": "CC0-1.0",
                "title": "CC0 1.0",
                "url": "https://creativecommons.org/publicdomain/zero/1.0/",
            }
        ]

        if contributors is None:
            contributors = [
                {
                    "title": "undefined",
                    "name": "anonymous",
                    "email": "anonymous@anonymous.com",
                }
            ]
        else:
            contributors = [
                {
                    "title": c.get("title", "undefined"),
                    "name": c.get("name", "anonymous"),
                    "email": c.get("email", "anonymous@anonymous.com"),
                }
                for c in contributors
            ]
        package.descriptor["contributors"] = contributors
        package.commit()

        # save the json file
        package.save(str(Path.cwd() / "pathways" / "datapackage.json"))

        # open the json file and ensure that all resource names are slugified
        with open(Path.cwd() / "pathways" / "datapackage.json", "r") as f:
            data = yaml.full_load(f)

        for resource in data["resources"]:
            resource["name"] = resource["name"].replace(" ", "_").lower()

        # also, remove"pathways/" from the path of each resource
        for resource in data["resources"]:
            resource["path"] = resource["path"].replace("pathways/", "")

        # save it back as a json file
        with open(Path.cwd() / "pathways" / "datapackage.json", "w") as fp:
            json.dump(data, fp)

        # zip the folder
        shutil.make_archive(name, "zip", str(Path.cwd() / "pathways"))

        print(f"Data package saved at {str(Path.cwd() / 'pathways' / f'{name}.zip')}")<|MERGE_RESOLUTION|>--- conflicted
+++ resolved
@@ -65,15 +65,9 @@
         name: str = f"pathways_{date.today()}",
         contributors: list = None,
     ):
-<<<<<<< HEAD
         #self.datapackage.update("trucks")
         #self.datapackage.update("external")
         self.datapackage.update("metals")
-=======
-        # self.datapackage.update("trucks")
-        # self.datapackage.update("external")
-        self.datapackage.update()
->>>>>>> 547232eb
 
         for scenario in self.datapackage.scenarios:
             energy = Energy(
