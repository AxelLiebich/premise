--- conflicted
+++ resolved
@@ -267,13 +267,6 @@
                                         if not any(v in d["name"] for v in variables)
                                     ]
 
-<<<<<<< HEAD
-=======
-                            print(
-                                var, "-->", [d["name"] for d in mapping[var]["dataset"]]
-                            )
-
->>>>>>> eb9a12b1
         with open(Path.cwd() / "pathways" / "mapping" / "mapping.yaml", "w") as f:
             yaml.dump(mapping, f)
 
